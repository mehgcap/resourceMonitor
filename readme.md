--- conflicted
+++ resolved
@@ -26,15 +26,13 @@
 * If there is heavy disk activity such as copying large files, there might be delays when obtaining disk usage information.
 * This add-on requires Windows 7 Service Pack 1 or later.
 
-<<<<<<< HEAD
 ## Version 19.12
 
 * NVDA 2019.3 or later is required due to extensive use of Python 3.
-=======
+
 ## Version 19.11
 
 * Improved detection of Windows Insider Preview builds, especially for 20H1 and beyond.
->>>>>>> 71bc3134
 
 ## Version 19.07
 
