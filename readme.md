--- conflicted
+++ resolved
@@ -27,11 +27,8 @@
 
 * Updated psutil dependency to 1.0.1.
 * Announcement of current Windows version and service pack if any (NVDA+Shift+6).
-<<<<<<< HEAD
+* Ability to change add-on shortcut keys (NVDA 2013.3 or later).
 * You can now view the resource usage summary in a read-only text window when NVDA+Shift+E is pressed twice quickly (requires message code refactor).
-=======
-* Ability to change add-on shortcut keys (NVDA 2013.3 or later).
->>>>>>> 013e3e72
 
 ## Changes for 2.4 ##
 
